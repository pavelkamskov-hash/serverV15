/*
 * server.js
 *
 * Main entry point for the clean extrusion monitor.  This file
 * implements a simple REST API for ingesting pulse data, retrieving
 * smoothed speeds and uptime statistics, generating Excel reports and
 * configuring the smoothing parameters.  The application exposes a
 * minimal user interface in the `public/` directory and protects
 * access behind a login page.  A separate password is required to
 * access the settings page.
 */

const express = require('express');
const session = require('express-session');
const bcrypt = require('bcrypt');
const sqlite3 = require('sqlite3').verbose();
const path = require('path');
const fs = require('fs');
const ExcelJS = require('exceljs');
const { username, passwordHash } = require('./config');
const { Agent } = require('./smartAgent');

// -----------------------------------------------------------------------------
// Configuration loading/saving
//
// Runtime settings (smoothing parameters, line names, etc.) are stored in
// JSON format in config.json.  The settings may be modified at runtime
// through the /settings API.  These helper functions load and persist
// the settings atomically.  If the file does not exist, sensible
// defaults are returned based on the committed version of config.json.

const SETTINGS_PATH = path.join(__dirname, 'config.json');

/**
 * Load settings from disk.  If the settings file does not exist the
 * committed defaults are returned.
 *
 * @returns {Object} Parsed settings.
 */
function loadSettings() {
  try {
    const raw = fs.readFileSync(SETTINGS_PATH, 'utf8');
    return JSON.parse(raw);
  } catch (err) {
    // Fall back to the committed defaults.  Using require ensures the
    // default file is read relative to this module and cached for the
    // lifetime of the process.
    // eslint-disable-next-line import/no-dynamic-require
    const defaults = require('./config.json');
    return Object.assign({}, defaults);
  }
}

/**
 * Persist settings to disk.  The file is overwritten atomically to
 * avoid corruption.
 *
 * @param {Object} obj Settings to save.
 */
function saveSettings(obj) {
  fs.writeFileSync(SETTINGS_PATH, JSON.stringify(obj, null, 2));
}

// Load the initial settings into memory.  These values will be
// propagated into the smoothing agent and subsequently updated via the
// /settings API.
let settings = loadSettings();

// -----------------------------------------------------------------------------
// Database setup
//
// All runtime state (status flags, event logs and minute aggregates) are
// persisted in an SQLite database in the `data/` directory.  The
// directory is created on startup if it does not exist.  Basic tables
// are initialised here; more specialised tables (minute_stats) are
// created by the smartAgent.

const DATA_DIR = path.join(__dirname, 'data');
if (!fs.existsSync(DATA_DIR)) {
  fs.mkdirSync(DATA_DIR, { recursive: true });
}
const db = new sqlite3.Database(path.join(DATA_DIR, 'data.db'));

// Create the core tables.  `status` tracks the current RUN/STOP
// information per line and the time of the last packet; `status_log`
// records state changes; `pulses` stores raw packet data for
// completeness (currently unused by the front‑end).
db.serialize(() => {
  db.run(
    `CREATE TABLE IF NOT EXISTS status (
      lineId TEXT PRIMARY KEY,
      isRunning INTEGER DEFAULT 0,
      lastPulseTime INTEGER DEFAULT 0,
      lastPacketTime INTEGER DEFAULT 0
    )`
  );
  db.run(
    `CREATE TABLE IF NOT EXISTS status_log (
      id INTEGER PRIMARY KEY AUTOINCREMENT,
      lineId TEXT,
      timestamp INTEGER,
      isRunning INTEGER
    )`
  );
  db.run(
    `CREATE TABLE IF NOT EXISTS pulses (
      id INTEGER PRIMARY KEY AUTOINCREMENT,
      lineId TEXT,
      pulses INTEGER,
      duration INTEGER,
      timestamp INTEGER
    )`
  );
  // Seed the 13 lines if they do not already exist.  Each line will
  // persist even if disabled in the settings to ensure the UI shows
  // inactive lines as "нет данных".
  const lines = Array.from({ length: 13 }, (_, i) => `line${i + 1}`);
  lines.forEach((lineId) => {
    db.get(
      `SELECT lineId FROM status WHERE lineId=?`,
      [lineId],
      (err, row) => {
        if (err) return;
        if (!row) {
          db.run(
            `INSERT INTO status(lineId,isRunning,lastPulseTime,lastPacketTime) VALUES (?,?,?,?)`,
            [lineId, 0, 0, 0]
          );
        }
      }
    );
  });
});

// Instantiate the smoothing agent.  The agent maintains its own
// in‑memory buffers and writes minute aggregates to the database via
// minute_stats.  Whenever the settings are updated the agent will be
// notified by calling `updateSettings()`.
const agent = new Agent(db, settings);

// -----------------------------------------------------------------------------
// Express application
//
// The API and UI are served by a single Express instance.  Sessions are
// used to protect access to the dashboard and settings; login is
// required for all routes except a handful of public endpoints.

const app = express();
app.use(express.json({ limit: '64kb' }));
app.use(
  session({
    secret: process.env.SESSION_SECRET || 'extrusion-monitor-secret',
    resave: false,
    saveUninitialized: false,
  })
);

/**
 * Middleware to enforce authentication for protected routes.  Requests
 * to the login page, static assets, the data ingestion endpoint and
 * health endpoints are permitted without a session.
 */
function requireAuth(req, res, next) {
<<<<<<< HEAD
=======
  const openPaths = ['/login', '/data', '/healthz'];
  if (openPaths.includes(req.path) || req.path.startsWith('/public')) {
    return next();
  }
>>>>>>> edaf1245
  if (req.session && req.session.user === username) {
    return next();
  }
  return res.redirect('/login');
}

// -----------------------------------------------------------------------------
// Authentication routes

app.get('/login', (req, res) => {
  res.sendFile(path.join(__dirname, 'public', 'login.html'));
});

app.post(
  '/login',
  express.urlencoded({ extended: true }),
  async (req, res) => {
    try {
      const { username: u, password, remember } = req.body || {};
      if (u === username && (await bcrypt.compare(String(password || ''), passwordHash))) {
        req.session.user = username;
        if (remember) {
          req.session.cookie.maxAge = 30 * 86400 * 1000; // 30 days
        }
        return res.redirect('/');
      }
    } catch (e) {
      console.error('login error', e);
    }
    res.status(401).send('Unauthorized');
  }
);

// Apply authentication middleware
app.use(requireAuth);

// -----------------------------------------------------------------------------
// Static files

// Serve all files under public/ at /public/ so that CSS and JS
// dependencies can be loaded directly.
app.use('/public', express.static(path.join(__dirname, 'public')));

// The root of the application serves the dashboard.  Since
// requireAuth runs before this route, users will be redirected to
// /login if they are not authenticated.
app.get('/', (req, res) => {
  res.sendFile(path.join(__dirname, 'public', 'index.html'));
});

// -----------------------------------------------------------------------------
// Data ingestion

// POST /data accepts packets from the ESP32 containing pulses, the
// duration of the sampling interval and an optional timestamp.
// Example packet: { "lineId": "line1", "pulses": 42, "duration": 10000, "ts": 1692922200 }
// If no timestamp is provided the current server time is used.  The
// server stores the raw packet, updates its smoothing buffers and
// records any RUN/STOP transitions to the event log.
app.post('/data', (req, res) => {
  try {
    const { lineId, pulses, duration, ts } = req.body || {};
    const id = String(lineId || '').trim();
    const p = Number(pulses);
    const dur = Number(duration);
    if (!id || !Number.isFinite(p) || !Number.isFinite(dur) || dur <= 0) {
      return res.status(400).json({ error: 'invalid payload' });
    }
    // Normalise timestamp inside the agent.  We insert the raw packet
    // into pulses purely for archival purposes; the ingestion logic
    // itself does not read from this table.
    const pktTs = ts;
    db.run(
      `INSERT INTO pulses(lineId,pulses,duration,timestamp) VALUES (?,?,?,?)`,
      [id, p, dur, Math.floor((ts && ts > 1e12 ? ts / 1000 : ts) || Date.now() / 1000)],
      () => {}
    );
    // Ensure the line exists in the status table.  If it is a new
    // identifier it will be inserted with default values.
    db.get(
      `SELECT lineId,isRunning FROM status WHERE lineId=?`,
      [id],
      (err, row) => {
        if (err) {
          console.error('status fetch', err);
          return res.status(500).json({ error: 'db' });
        }
        if (!row) {
          db.run(
            `INSERT INTO status(lineId,isRunning,lastPulseTime,lastPacketTime) VALUES (?,?,?,?)`,
            [id, 0, 0, 0],
            () => {}
          );
        }
        // Feed the packet into the smoothing agent.  The agent
        // determines whether a state change occurred and returns
        // smoothed speed.
        const { smoothedSpeed, stateChanged, newState } = agent.ingest(id, {
          pulses: p,
          duration: dur,
          ts: pktTs,
        });
        const nowSec = Math.floor(Date.now() / 1000);
        // Update the status table's timing fields.  lastPacketTime is
        // always updated; lastPulseTime is updated only when pulses>0.
        const updates = [];
        const params = [];
        updates.push('lastPacketTime=?');
        params.push(nowSec);
        if (p > 0) {
          updates.push('lastPulseTime=?');
          params.push(nowSec);
        }
        if (stateChanged) {
          updates.push('isRunning=?');
          params.push(newState);
        }
        params.push(id);
        db.run(
          `UPDATE status SET ${updates.join(', ')} WHERE lineId=?`,
          params,
          () => {
            if (stateChanged) {
              db.run(
                `INSERT INTO status_log(lineId,timestamp,isRunning) VALUES (?,?,?)`,
                [id, nowSec, newState],
                () => {}
              );
            }
            res.json({ ok: true });
          }
        );
      }
    );
  } catch (e) {
    console.error('/data error', e);
    res.status(500).json({ error: 'server' });
  }
});

// -----------------------------------------------------------------------------
// Status endpoint

// GET /status returns the current state of all 13 lines.  Each entry
// contains the lineId, a human‑friendly displayName, the smoothed
// speed and a label describing whether the line is running, stopped
// or has no data.  Lines that have never received a packet are
// reported as having no data.
app.get('/status', (req, res) => {
  const lines = Array.from({ length: 13 }, (_, i) => `line${i + 1}`);
  db.all(`SELECT lineId,isRunning,lastPulseTime,lastPacketTime FROM status ORDER BY lineId ASC`, (err, rows) => {
    if (err) {
      console.error('/status db', err);
      return res.json([]);
    }
    const nowSec = Math.floor(Date.now() / 1000);
    const result = [];
    for (const id of lines) {
      const row = rows.find((r) => r.lineId === id) || { lineId: id, isRunning: 0, lastPulseTime: 0, lastPacketTime: 0 };
      const smoothedSpeed = agent.getSmoothedSpeed(id);
      const isRunning = agent.getState(id);
      // Determine whether the line is offline.  If no packet has ever
      // been received (lastPacketTime=0) or the elapsed time since the
      // last packet exceeds offlineTimeout we label it as having no
      // data.  Otherwise we reflect its running/stopped state.
      let stateLabel = 'нет данных';
      if (row.lastPacketTime && nowSec - row.lastPacketTime <= (settings.offlineTimeout || 60)) {
        stateLabel = isRunning ? 'Работает' : 'Остановлена';
      }
      const displayName = (settings.lineNames && settings.lineNames[id]) || id;
      result.push({
        lineId: id,
        displayName,
        speed: smoothedSpeed,
        isRunning: !!isRunning,
        lastPulseTime: row.lastPulseTime,
        lastPacketTime: row.lastPacketTime,
        stateLabel,
      });
    }
    res.json(result);
  });
});

// -----------------------------------------------------------------------------
// Chart data endpoint

// GET /chartdata/:lineId returns the time series for the selected line
// along with the last 30 days of uptime/downtime statistics.  The
// number of hours in the speed chart is determined by the current
// settings (graphHours) and the daily aggregation uses 30 days.
app.get('/chartdata/:lineId', (req, res) => {
  const lineId = String(req.params.lineId || '').trim();
  const hours = Number(settings.graphHours) || 24;
  agent.getSeries(lineId, hours, (err1, series) => {
    if (err1 || !series) {
      console.error('getSeries', err1);
      return res.status(500).json({ error: 'series' });
    }
    agent.getDailyWorkIdle(lineId, 30, (err2, daily) => {
      if (err2 || !daily) {
        console.error('getDailyWorkIdle', err2);
        return res.status(500).json({ error: 'daily' });
      }
      const lineName = (settings.lineNames && settings.lineNames[lineId]) || lineId;
      const speed = {
        labels: series.labels,
        data: series.data,
      };
      const status = {
        labels: daily.labels,
        work: daily.work,
        down: daily.down,
        lineName,
      };
      res.json({ speed, status });
    });
  });
});

// -----------------------------------------------------------------------------
// Excel reports

// GET /report generates a detailed Excel report including per‑event
// breakdowns of running and stopped segments as well as a summary
// sheet.  The implementation mirrors the old system but uses the
// merged segments logic to ignore short stops and runs.  The report
// spans the last 30 days by default or can be constrained via
// ?from=YYYY-MM-DD&to=YYYY-MM-DD.  Dates are interpreted in the
// server's local timezone.
app.get('/report', async (req, res) => {
  try {
    // Parse optional from/to parameters.  If omitted the last 30 days
    // are included.  Convert ISO dates to UNIX timestamps.
    const parseDate = (s) => {
      if (!s) return null;
      const d = new Date(s);
      if (isNaN(d.getTime())) return null;
      return Math.floor(d.getTime() / 1000);
    };
    const nowSec = Math.floor(Date.now() / 1000);
    const toTs = parseDate(req.query.to) || nowSec;
    const fromTs = parseDate(req.query.from) || toTs - 30 * 86400;
    const wb = new ExcelJS.Workbook();
    const summary = wb.addWorksheet('Сводка 30 дней');
    summary.columns = [
      { header: 'Линия', key: 'line', width: 12 },
      { header: 'Работа, ч', key: 'up', width: 14 },
      { header: 'Простой, ч', key: 'down', width: 14 },
      { header: '% простоя', key: 'pct', width: 12 },
    ];
    const lines = Array.from({ length: 13 }, (_, i) => `line${i + 1}`);
    for (const lineId of lines) {
      // Build a per‑line worksheet
      const ws = wb.addWorksheet(lineId);
      ws.columns = [
        { header: 'Дата', key: 'date', width: 12 },
        { header: 'Событие', key: 'ev', width: 18 },
        { header: 'Время', key: 'when', width: 20 },
        { header: 'Простой, мин', key: 'downtime', width: 14 },
      ];
      // Helper to add a row to the worksheet
      function addRow(date, ev, whenTs, extra) {
        const whenStr = new Date(whenTs * 1000).toISOString().replace('T', ' ').substring(0, 19);
        ws.addRow({ date, ev, when: whenStr, downtime: extra });
      }
      // Determine the state at fromTs
      const initial = await new Promise((resolve) => {
        db.get(
          `SELECT isRunning FROM status_log WHERE lineId=? AND timestamp<? ORDER BY timestamp DESC LIMIT 1`,
          [lineId, fromTs],
          (err, row) => {
            resolve(row ? Number(row.isRunning) : 0);
          }
        );
      });
      // Fetch all logs within the requested range
      const logs = await new Promise((resolve) => {
        db.all(
          `SELECT timestamp,isRunning FROM status_log WHERE lineId=? AND timestamp>=? AND timestamp<=? ORDER BY timestamp ASC`,
          [lineId, fromTs, toTs],
          (err, rows) => {
            resolve(rows || []);
          }
        );
      });
      // Iterate through each day between fromTs and toTs and build
      // segments.  We'll accumulate total run/down time for the summary.
      let totalRun = 0;
      let totalDown = 0;
      let prevState = initial;
      for (let dayStart = Math.floor(fromTs / 86400) * 86400; dayStart < toTs; dayStart += 86400) {
        const dayEnd = Math.min(dayStart + 86400, toTs);
        const dayLabel = new Date(dayStart * 1000).toISOString().slice(0, 10);
        // Build raw segments for this day
        const dayEvents = logs.filter((ev) => ev.timestamp >= dayStart && ev.timestamp < dayEnd);
        let state = prevState;
        let segStart = dayStart;
        const segments = [];
        for (const ev of dayEvents) {
          if (Number(ev.isRunning) !== state) {
            segments.push({ start: segStart, end: ev.timestamp, state });
            state = Number(ev.isRunning);
            segStart = ev.timestamp;
          }
        }
        segments.push({ start: segStart, end: dayEnd, state });
        prevState = state;
        // Merge short segments (<60s) into the opposite state
        const merged = [];
        for (const seg of segments) {
          const dur = seg.end - seg.start;
          if (seg.state === 1 && dur < 60) {
            // short run => downtime
            if (merged.length && merged[merged.length - 1].state === 0) {
              merged[merged.length - 1].end = seg.end;
            } else {
              merged.push({ start: seg.start, end: seg.end, state: 0 });
            }
          } else if (seg.state === 0 && dur < 60) {
            // short stop => uptime
            if (merged.length && merged[merged.length - 1].state === 1) {
              merged[merged.length - 1].end = seg.end;
            } else {
              merged.push({ start: seg.start, end: seg.end, state: 1 });
            }
          } else {
            merged.push({ ...seg });
          }
        }
        // Write merged segments to worksheet
        for (let i = 0; i < merged.length; i++) {
          const seg = merged[i];
          const durMin = Math.round((seg.end - seg.start) / 60);
          if (seg.state === 1) {
            totalRun += seg.end - seg.start;
            addRow(dayLabel, 'Работа', seg.start, String(durMin));
            addRow(dayLabel, 'Остановка', seg.end, '');
          } else {
            totalDown += seg.end - seg.start;
            addRow(dayLabel, 'Простой', seg.start, String(durMin));
            if (i < merged.length - 1 && merged[i + 1].state === 1) {
              addRow(dayLabel, 'Запуск', seg.end, '');
            }
          }
        }
      }
      // Add a summary row for this line
      const total = totalRun + totalDown;
      const pct = total ? ((totalDown / total) * 100).toFixed(1) + '%' : '0.0%';
      summary.addRow({ line: lineId, up: (totalRun / 3600).toFixed(1), down: (totalDown / 3600).toFixed(1), pct });
    }
    res.setHeader('Content-Type', 'application/vnd.openxmlformats-officedocument.spreadsheetml.sheet');
    res.setHeader('Content-Disposition', 'attachment; filename="report.xlsx"');
    await wb.xlsx.write(res);
    res.end();
  } catch (e) {
    console.error('/report error', e);
    res.status(500).json({ error: 'report' });
  }
});

// GET /report_clean generates a simplified 30‑day summary report using
// the smoothing agent to compute uptime and downtime.  Each line
// receives its own sheet and a summary is provided on the first page.
app.get('/report_clean', async (req, res) => {
  try {
    const wb = new ExcelJS.Workbook();
    const summary = wb.addWorksheet('Сводка 30 дней');
    summary.columns = [
      { header: 'Линия', key: 'line', width: 12 },
      { header: 'Работа, ч', key: 'up', width: 14 },
      { header: 'Простой, ч', key: 'down', width: 14 },
      { header: '% простоя', key: 'pct', width: 12 },
    ];
    const lines = Array.from({ length: 13 }, (_, i) => `line${i + 1}`);
    for (const lineId of lines) {
      const sheet = wb.addWorksheet(lineId);
      sheet.columns = [
        { header: 'Дата', key: 'date', width: 12 },
        { header: 'Работа, ч', key: 'up', width: 14 },
        { header: 'Простой, ч', key: 'down', width: 14 },
      ];
      await new Promise((resolve) => {
        agent.getDailyWorkIdle(lineId, 30, (err, daily) => {
          if (!err && daily) {
            let runTotal = 0;
            let downTotal = 0;
            for (let i = 0; i < daily.labels.length; i++) {
              const date = daily.labels[i];
              const up = daily.work[i];
              const down = daily.down[i];
              runTotal += up;
              downTotal += down;
              sheet.addRow({ date, up, down });
            }
            const total = runTotal + downTotal;
            const pct = total ? ((downTotal / total) * 100).toFixed(1) + '%' : '0.0%';
            summary.addRow({ line: lineId, up: runTotal.toFixed(1), down: downTotal.toFixed(1), pct });
          }
          resolve();
        });
      });
    }
    res.setHeader('Content-Type', 'application/vnd.openxmlformats-officedocument.spreadsheetml.sheet');
    res.setHeader('Content-Disposition', 'attachment; filename="report_30days_clean.xlsx"');
    await wb.xlsx.write(res);
    res.end();
  } catch (e) {
    console.error('/report_clean error', e);
    res.status(500).json({ error: 'report_clean' });
  }
});

// Convenience route used by the old UI; forwards to the simplified
// report.  Clients can call /report/last30days directly to obtain
// report_30days_clean.xlsx.
app.get('/report/last30days', (req, res) => {
  req.url = '/report_clean';
  app._router.handle(req, res, () => {});
});

// -----------------------------------------------------------------------------
// Settings API

// GET /settings serves the settings page.  Authentication via requireAuth
// ensures only logged in users can access it.  Authorisation for
// editing settings is enforced in the AJAX endpoints.
app.get('/settings', (req, res) => {
  res.sendFile(path.join(__dirname, 'public', 'settings.html'));
});

// POST /settings/auth verifies the settings password.  If successful
// the session gains a `settingsAuth` flag which is required to call
// /settings/info and /settings/save.
app.post('/settings/auth', (req, res) => {
  try {
    const { password } = req.body || {};
    // Hard‑coded password for accessing settings.  If needed, this
    // could be externalised into the config.  The user must change
    // this value in the specification if they want a different
    // password for settings.
    const settingsPassword = '19910509';
    if (String(password) === settingsPassword) {
      req.session.settingsAuth = true;
      return res.json({ ok: true });
    }
    return res.status(401).json({ error: 'wrong password' });
  } catch (e) {
    console.error('/settings/auth', e);
    res.status(500).json({ error: 'server' });
  }
});

// GET /settings/info returns the current settings to authenticated
// settings users.  Without settingsAuth this endpoint returns 401.
app.get('/settings/info', (req, res) => {
  if (!req.session.settingsAuth) {
    return res.status(401).json({ error: 'unauthorized' });
  }
  res.json(settings);
});

// POST /settings/save persists new settings.  The payload replaces
// existing values; missing fields retain their previous values.  After
// saving to disk the in‑memory settings and the agent are updated.
app.post('/settings/save', (req, res) => {
  if (!req.session.settingsAuth) {
    return res.status(401).json({ error: 'unauthorized' });
  }
  try {
    const body = req.body || {};
    // Validate and coerce incoming values.  Fallback to existing
    // settings when values are missing or invalid.
    const newCfg = Object.assign({}, settings);
    const num = (v, def) => {
      const n = Number(v);
      return Number.isFinite(n) && n >= 0 ? n : def;
    };
    newCfg.windowSec = num(body.windowSec, settings.windowSec);
    newCfg.V_START = num(body.V_START, settings.V_START);
    newCfg.V_STOP = num(body.V_STOP, settings.V_STOP);
    newCfg.delayStart = num(body.delayStart, settings.delayStart);
    newCfg.delayStop = num(body.delayStop, settings.delayStop);
    newCfg.graphHours = num(body.graphHours, settings.graphHours);
    newCfg.offlineTimeout = num(body.offlineTimeout, settings.offlineTimeout);
    // Enabled lines should be an array of strings; if omitted use
    // existing enabledLines.
    if (Array.isArray(body.enabledLines)) {
      newCfg.enabledLines = body.enabledLines.map((x) => String(x));
    }
    // lineNames is expected to be an object mapping lineId to string
    if (body.lineNames && typeof body.lineNames === 'object') {
      const names = {};
      for (let i = 1; i <= 13; i++) {
        const id = `line${i}`;
        names[id] = String(body.lineNames[id] || settings.lineNames[id] || '');
      }
      newCfg.lineNames = names;
    }
    settings = newCfg;
    // Persist the settings and update the agent
    saveSettings(settings);
    agent.updateSettings(settings);
    res.json({ ok: true });
  } catch (e) {
    console.error('/settings/save', e);
    res.status(500).json({ error: 'server' });
  }
});

// -----------------------------------------------------------------------------
// Miscellaneous

// Health check endpoint.  Useful for container orchestration or
// monitoring scripts.
app.get('/healthz', (req, res) => {
  res.json({ ok: true });
});

// Return the current server time for synchronisation or debugging.
app.get('/time', (req, res) => {
  res.json({ now: Math.floor(Date.now() / 1000) });
});

// -----------------------------------------------------------------------------
// Offline watchdog

// Periodically inspect each line and mark it as STOP if no packet has
// been received within the configured offline timeout.  When a line
// transitions from RUN to STOP as a result of the watchdog, a log
// entry is recorded.  Note: the agent itself resets its smoothing
// buffer in handleOffline().
setInterval(() => {
  const nowSec = Math.floor(Date.now() / 1000);
  db.all(
    `SELECT lineId,isRunning,lastPacketTime FROM status`,
    (err, rows) => {
      if (err || !rows) return;
      rows.forEach((row) => {
        const timeout = Number(settings.offlineTimeout) || 60;
        if (row.lastPacketTime && nowSec - row.lastPacketTime > timeout) {
          const changed = agent.handleOffline(row.lineId);
          if (changed) {
            // Update DB state and log the stop event
            db.run(
              `UPDATE status SET isRunning=0 WHERE lineId=?`,
              [row.lineId],
              () => {
                db.run(
                  `INSERT INTO status_log(lineId,timestamp,isRunning) VALUES (?,?,0)`,
                  [row.lineId, nowSec, 0],
                  () => {}
                );
              }
            );
          }
        }
      });
    }
  );
}, 15000);

// -----------------------------------------------------------------------------
// Start the HTTP server

const PORT = process.env.PORT ? Number(process.env.PORT) : 3000;
app.listen(PORT, () => {
  console.log(`HTTP server listening on port ${PORT}`);
});<|MERGE_RESOLUTION|>--- conflicted
+++ resolved
@@ -161,13 +161,6 @@
  * health endpoints are permitted without a session.
  */
 function requireAuth(req, res, next) {
-<<<<<<< HEAD
-=======
-  const openPaths = ['/login', '/data', '/healthz'];
-  if (openPaths.includes(req.path) || req.path.startsWith('/public')) {
-    return next();
-  }
->>>>>>> edaf1245
   if (req.session && req.session.user === username) {
     return next();
   }
